--- conflicted
+++ resolved
@@ -1,7 +1,14 @@
 #ifndef CONFIG_MACROS_HPP
 #define CONFIG_MACROS_HPP 1
 
-<<<<<<< HEAD
+/* Test for gcc >= maj.min, as per __GNUC_PREREQ in glibc */
+#if defined(__GNUC__) && defined(__GNUC_MINOR__)
+#define CONFIG_GNUC_PREREQ(maj, min) \
+    ((__GNUC__ << 16) + __GNUC_MINOR__ >= ((maj) << 16) + (min))
+#else
+#define CONFIG_GNUC_PREREQ(maj, min) 0
+#endif
+
 /**
  * Restrict qualifier for the C++ (C has `restrict` keyword since C99)
  */
@@ -19,14 +26,6 @@
 #define function_macro __PRETTY_FUNCTION__
 #else
 #define function_macro __func__
-=======
-/* Test for gcc >= maj.min, as per __GNUC_PREREQ in glibc */
-#if defined(__GNUC__) && defined(__GNUC_MINOR__)
-#define CONFIG_GNUC_PREREQ(maj, min) \
-    ((__GNUC__ << 16) + __GNUC_MINOR__ >= ((maj) << 16) + (min))
-#else
-#define CONFIG_GNUC_PREREQ(maj, min) 0
->>>>>>> 1917f7a0
 #endif
 
 #if __cplusplus >= 202302L
